--- conflicted
+++ resolved
@@ -111,11 +111,7 @@
     }
 
     // Start the link
-<<<<<<< HEAD
-    let mut link = Link::new(socket, address.clone(), seq, recv_seq).unwrap();
-=======
     let mut link = Link::new(socket, address.clone(), seq, recv_seq, config);
->>>>>>> 5064773a
 
     link.start();
 
