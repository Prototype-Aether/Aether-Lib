--- conflicted
+++ resolved
@@ -354,18 +354,6 @@
 
             // For each request received
             match (*req_lock).pop_front() {
-<<<<<<< HEAD
-                Some(request) => {
-                    handle_request(
-                        request,
-                        my_username.clone(),
-                        &mut connections.clone(),
-                        tracker_addr,
-                        &mut req_lock,
-                    ).expect("Request Failed.");
-                }
-
-=======
                 Some(request) => handle_request(
                     request,
                     my_username.clone(),
@@ -374,7 +362,6 @@
                     &mut req_lock,
                     config,
                 ),
->>>>>>> 5064773a
                 None => (),
             }
 
@@ -390,12 +377,8 @@
     connections: &mut Arc<Mutex<HashMap<String, Connection>>>,
     tracker_addr: SocketAddr,
     req_lock: &mut MutexGuard<VecDeque<ConnectionRequest>>,
-<<<<<<< HEAD
-) -> Result<(), AetherError> {
-=======
     config: Config,
 ) {
->>>>>>> 5064773a
     let mut connections_lock = connections.lock().expect("unable to lock failed list");
 
     // Check if connection exists in connection list
@@ -443,22 +426,20 @@
 
                                 // Authentication
                                 // Send own username
-<<<<<<< HEAD
-                                match link.send(my_username_clone.clone().into_bytes()) {
-                                    Ok(_) => {
-                                        let delay = thread_rng().gen_range(0..DELTA_TIME);
-
-                                        // Receive other peer's username
-                                        match link.recv_timeout(Duration::from_millis(
-                                            HANDSHAKE_RETRY_DELAY / 2 + delay,
-                                        )) {
-                                            Ok(recved) => {
-                                                println!("Received nonce");
-                                                let recved_username =
-                                                    match String::from_utf8(recved) {
-                                                        Ok(name) => name,
-                                                        Err(_) => String::from(""),
-                                                    };
+                                link.send(my_username_clone.clone().into_bytes());
+                                let delay =
+                                    thread_rng().gen_range(0..config_clone.aether.delta_time);
+
+                                // Receive other peer's username
+                                match link.recv_timeout(Duration::from_millis(
+                                    config_clone.aether.handshake_retry_delay / 2 + delay,
+                                )) {
+                                    Ok(recved) => {
+                                        println!("Received nonce");
+                                        let recved_username = match String::from_utf8(recved) {
+                                            Ok(name) => name,
+                                            Err(_) => String::from(""),
+                                        };
 
                                                 // If correct authentication
                                                 if recved_username == peer_username {
@@ -498,49 +479,6 @@
                                                     "Failed to authenticate user.",
                                                 ));
                                             }
-=======
-                                link.send(my_username_clone.clone().into_bytes());
-                                let delay =
-                                    thread_rng().gen_range(0..config_clone.aether.delta_time);
-
-                                // Receive other peer's username
-                                match link.recv_timeout(Duration::from_millis(
-                                    config_clone.aether.handshake_retry_delay / 2 + delay,
-                                )) {
-                                    Ok(recved) => {
-                                        println!("Received nonce");
-                                        let recved_username = match String::from_utf8(recved) {
-                                            Ok(name) => name,
-                                            Err(_) => String::from(""),
-                                        };
-
-                                        // If correct authentication
-                                        if recved_username == peer_username {
-                                            println!("Authenticated");
-
-                                            // Create new Peer instance
-                                            let peer = Peer {
-                                                username: peer_username.clone(),
-                                                ip: peer_octets,
-                                                port: request.port,
-                                                identity_number: request.identity_number,
-                                                link,
-                                            };
-
-                                            let mut connections_lock = connections_clone
-                                                .lock()
-                                                .expect("unable to lock peer list");
-
-                                            // Add connected peer to connections list
-                                            // with connected state
-                                            (*connections_lock).insert(
-                                                peer_username.clone(),
-                                                Connection::Connected(peer),
-                                            );
-                                            success = true;
-                                        } else {
-                                            println!("Authentication failed");
->>>>>>> 5064773a
                                         }
                                     }
                                     Err(e) => {
