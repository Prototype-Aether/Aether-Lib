pub mod receivethread;
pub mod sendthread;

use std::collections::VecDeque;
use std::net::SocketAddr;
use std::net::UdpSocket;
use std::sync::Arc;
use std::sync::Mutex;
use std::thread;
use std::thread::JoinHandle;
use std::time::Duration;
use std::time::SystemTime;

use crate::acknowledgement::{AcknowledgementCheck, AcknowledgementList};
use crate::config::Config;
use crate::error::AetherError;
use crate::link::receivethread::ReceiveThread;
use crate::link::sendthread::SendThread;
use crate::packet::PType;
use crate::packet::Packet;

pub fn needs_ack(packet: &Packet) -> bool {
    match packet.flags.p_type {
        PType::Data => true,
        PType::AckOnly => false,
        _ => false,
    }
}

// Check if bundling acr mutex vars is possible
pub struct Link {
    ack_list: Arc<Mutex<AcknowledgementList>>,
    ack_check: Arc<Mutex<AcknowledgementCheck>>,
    socket: Arc<UdpSocket>,
    peer_addr: SocketAddr,
    primary_queue: Arc<Mutex<VecDeque<Packet>>>,
    output_queue: Arc<Mutex<VecDeque<Packet>>>,
    thread_handles: Vec<JoinHandle<()>>,
    send_seq: Arc<Mutex<u32>>,
    recv_seq: Arc<Mutex<u32>>,
    stop_flag: Arc<Mutex<bool>>,
    batch_empty: Arc<Mutex<bool>>,
    read_timeout: Option<Duration>,
    config: Config,
}

impl Link {
    pub fn new(
        socket: UdpSocket,
        peer_addr: SocketAddr,
        send_seq: u32,
        recv_seq: u32,
        config: Config,
    ) -> Result<Link, AetherError> {
        let socket = Arc::new(socket);

        // if - let for errors
        match socket.set_read_timeout(Some(Duration::from_secs(1))) {
            Ok(_) => {}
            Err(_) => {
                return Err(AetherError::SetReadTimeout);
            }
        }

        let primary_queue = Arc::new(Mutex::new(VecDeque::new()));
        let output_queue = Arc::new(Mutex::new(VecDeque::new()));

        let stop_flag = Arc::new(Mutex::new(false));
        let batch_empty = Arc::new(Mutex::new(false));
        Ok(Link {
            ack_list: Arc::new(Mutex::new(AcknowledgementList::new(recv_seq))),
            ack_check: Arc::new(Mutex::new(AcknowledgementCheck::new(send_seq))),
            peer_addr,
            socket,
            primary_queue,
            output_queue,
            send_seq: Arc::new(Mutex::new(send_seq)),
            recv_seq: Arc::new(Mutex::new(recv_seq)),
            thread_handles: Vec::new(),
            stop_flag,
            batch_empty,
            read_timeout: None,
            config,
        })
    }

    pub fn start(&mut self) {
        // Create data structure for the send thread
        let mut send_thread_data = SendThread::new(
            self.socket.clone(),
            self.peer_addr,
            self.primary_queue.clone(),
            self.stop_flag.clone(),
            self.ack_check.clone(),
            self.ack_list.clone(),
            self.send_seq.clone(),
            self.batch_empty.clone(),
            self.config,
        );

        // Start the send thread
        // Check for arc self if stable : https://stackoverflow.com/questions/25462935/what-types-are-valid-for-the-self-parameter-of-a-method
        let send_thread = thread::spawn(move || {
            send_thread_data.start();
        });

        // Create data strcuture for the receive thread
        let mut recv_thread_data = ReceiveThread::new(
            self.socket.clone(),
            self.peer_addr,
            self.output_queue.clone(),
            self.stop_flag.clone(),
            self.ack_check.clone(),
            self.ack_list.clone(),
            self.recv_seq.clone(),
            self.config,
        );

        // Start the receive thread
        let recv_thread = thread::spawn(move || {
            recv_thread_data.start();
        });

        // Push the threads' join handles to join when stopping the link
        self.thread_handles.push(send_thread);
        self.thread_handles.push(recv_thread);
    }

    pub fn stop(&mut self) -> Result<(), AetherError> {
        // Set the stop flag
        match self.stop_flag.lock() {
            Ok(mut flag_lock) => {
                *flag_lock = true;

                // Unlock stop flag
                drop(flag_lock);

                // Join each thread
                while match self.thread_handles.pop() {
                    Some(handle) => {
                        handle.join().expect("Thread failed to join");
                        true
                    }
                    None => false,
                } {}
                Ok(())
            }
            Err(_) => Err(AetherError::MutexLock("stop flag")),
        }
    }

    pub fn send(&self, buf: Vec<u8>) -> Result<(), AetherError> {
        // Lock seq number
        match self.send_seq.lock() {
            Ok(mut seq_lock) => {
                // Increase sequence number
                (*seq_lock) += 1;

                let seq: u32 = *seq_lock;

                // Unlock seq
                drop(seq_lock);

                // Create a new packet to be sent
                let mut packet = Packet::new(PType::Data, seq);
                packet.append_payload(buf);

                // Lock the primary queue
                match self.primary_queue.lock() {
                    Ok(mut queue_lock) => {
                        (*queue_lock).push_back(packet);
                        Ok(())
                    }
                    Err(_) => Err(AetherError::MutexLock("primary queue")),
                }

                // Push the new packet onto the primary queue
            }
            Err(_) => Err(AetherError::MutexLock("send queue")),
        }
    }

    pub fn set_read_timout(&mut self, timeout: Duration) {
        self.read_timeout = Some(timeout);
    }

    pub fn recv_timeout(&self, timeout: Duration) -> Result<Vec<u8>, AetherError> {
        match self.stop_flag.lock() {
            Ok(flag_lock) => {
                let stop = *flag_lock;
                drop(flag_lock);

                let now = SystemTime::now();

                if stop {
                    Err(AetherError::LinkStopped("recv timeout"))
                } else {
                    // Pop the next packet from output queue
                    loop {
                        match now.elapsed() {
                            Ok(elapsed) => {
                                if elapsed > timeout {
                                    break Err(AetherError::RecvTimeout);
                                } else {
                                    match self.output_queue.lock() {
                                        Ok(mut queue_lock) => {
                                            let result = queue_lock.pop_front();

                                            drop(queue_lock);
                                            // Get payload out of the packet and return
                                            match result {
                                                Some(packet) => break Ok(packet.payload),
                                                None => {
                                                    thread::sleep(Duration::from_micros(
                                                        self.config.link.poll_time_us,
                                                    ));
                                                }
                                            };
                                        }
                                        Err(_) => {
                                            break Err(AetherError::MutexLock("output queue"));
                                        }
                                    }
                                }
                            }
                            Err(err) => {
                                break Err(AetherError::ElapsedTime(err));
                            }
                        }
                    }
                }
            }
            Err(_) => Err(AetherError::MutexLock("stop flag")),
        }
    }

    pub fn recv(&self) -> Result<Vec<u8>, AetherError> {
        match self.stop_flag.lock() {
            Ok(flag_lock) => {
                let stop = *flag_lock;
                drop(flag_lock);

                let now = SystemTime::now();

                if stop {
                    Err(AetherError::LinkStopped("recv"))
                } else {
                    // Pop the next packet from output queue
                    loop {
<<<<<<< HEAD
                        match self.read_timeout {
                            Some(time) => match now.elapsed() {
                                Ok(elapsed) => {
                                    if elapsed > time {
                                        break Err(AetherError::LinkTimeout);
                                    }
                                }
                                Err(err) => {
                                    break Err(AetherError::ElapsedTime(err));
                                }
                            },
                            None => (),
=======
                        if let Some(time) = self.read_timeout {
                            match now.elapsed() {
                                Ok(elapsed) => {
                                    if elapsed > time {
                                        break Err(AetherError::new(1002, "Function timed out"));
                                    }
                                }
                                Err(_) => {
                                    break Err(AetherError::new(
                                        1000,
                                        "System Time may have changed during initialization",
                                    ));
                                }
                            }
>>>>>>> 43367c6c
                        }

                        match self.output_queue.lock() {
                            Ok(mut queue_lock) => {
                                let result = queue_lock.pop_front();

                                drop(queue_lock);

                                // Get payload out of the packet and return
                                match result {
                                    Some(packet) => break Ok(packet.payload),
                                    None => {
                                        thread::sleep(Duration::from_micros(
                                            self.config.link.poll_time_us,
                                        ));
                                    }
                                };
                            }
                            Err(_) => {
                                break Err(AetherError::MutexLock("output queue"));
                            }
                        }
                    }
                }
            }
            Err(_) => Err(AetherError::MutexLock("stop flag")),
        }
    }

    pub fn is_empty(&self) -> Result<bool, AetherError> {
        match self.output_queue.lock() {
            Ok(queue_lock) => {
                let result = (*queue_lock).is_empty();
                drop(queue_lock);

                match self.batch_empty.lock() {
                    Ok(batch_lock) => Ok(result && (*batch_lock)),
                    Err(_) => Err(AetherError::MutexLock("batch empty flag")),
                }
            }
            Err(_) => Err(AetherError::MutexLock("output queue")),
        }
    }

    pub fn wait(&self) -> Result<(), AetherError> {
        loop {
            match self.is_empty() {
                Ok(empty) => {
                    if empty {
                        thread::sleep(Duration::from_millis(self.config.link.ack_wait_time));
                        break Ok(());
                    } else {
                        thread::sleep(Duration::from_micros(self.config.link.poll_time_us));
                    }
                }
                Err(aether_error) => {
                    break Err(aether_error);
                }
            }
        }
    }
}

impl Drop for Link {
    fn drop(&mut self) {
        match self.stop() {
            Ok(_) => {}
            Err(aether_error) => {
                log::error!("{}", aether_error)
            }
        }
    }
}<|MERGE_RESOLUTION|>--- conflicted
+++ resolved
@@ -247,9 +247,8 @@
                 } else {
                     // Pop the next packet from output queue
                     loop {
-<<<<<<< HEAD
-                        match self.read_timeout {
-                            Some(time) => match now.elapsed() {
+                        if let Some(time) = self.read_timeout {
+                            match now.elapsed() {
                                 Ok(elapsed) => {
                                     if elapsed > time {
                                         break Err(AetherError::LinkTimeout);
@@ -258,24 +257,7 @@
                                 Err(err) => {
                                     break Err(AetherError::ElapsedTime(err));
                                 }
-                            },
-                            None => (),
-=======
-                        if let Some(time) = self.read_timeout {
-                            match now.elapsed() {
-                                Ok(elapsed) => {
-                                    if elapsed > time {
-                                        break Err(AetherError::new(1002, "Function timed out"));
-                                    }
-                                }
-                                Err(_) => {
-                                    break Err(AetherError::new(
-                                        1000,
-                                        "System Time may have changed during initialization",
-                                    ));
-                                }
-                            }
->>>>>>> 43367c6c
+                            }
                         }
 
                         match self.output_queue.lock() {
