--- conflicted
+++ resolved
@@ -49,12 +49,8 @@
         peer_addr: SocketAddr,
         send_seq: u32,
         recv_seq: u32,
-<<<<<<< HEAD
-    ) -> Result<Link, AetherError> {
-=======
         config: Config,
     ) -> Link {
->>>>>>> 5064773a
         let socket = Arc::new(socket);
         match socket.set_read_timeout(Some(Duration::from_secs(1))) {
             Ok(_) => {}
@@ -86,12 +82,8 @@
             stop_flag,
             batch_empty,
             read_timeout: None,
-<<<<<<< HEAD
-        })
-=======
             config,
         }
->>>>>>> 5064773a
     }
 
     pub fn start(&mut self) {
@@ -351,24 +343,11 @@
 
     pub fn wait(&self) -> Result<(), AetherError> {
         loop {
-<<<<<<< HEAD
-            match self.is_empty() {
-                Ok(is_empty) => {
-                    if is_empty {
-                        thread::sleep(Duration::from_millis(ACK_WAIT_TIME));
-                        break Ok(());
-                    }
-                    thread::sleep(Duration::from_micros(POLL_TIME_US));
-                }
-                Err(aether_error) => break Err(aether_error),
-            }
-=======
             if self.is_empty() {
                 thread::sleep(Duration::from_millis(self.config.link.ack_wait_time));
                 break;
             }
             thread::sleep(Duration::from_micros(self.config.link.poll_time_us));
->>>>>>> 5064773a
         }
     }
 }
