#[cfg(test)]
mod tests {
    use std::net::{IpAddr, Ipv4Addr, SocketAddr, UdpSocket};
    use std::thread;

    use aether_lib::config::Config;
    use aether_lib::link::Link;
    use aether_lib::peer::handshake::handshake;
    #[test]
    #[ignore]
    pub fn link_test() {
        let socket1 = UdpSocket::bind(("0.0.0.0", 0)).unwrap();
        let socket2 = UdpSocket::bind(("0.0.0.0", 0)).unwrap();

        let mut peer_addr1 = socket1.local_addr().unwrap();
        let mut peer_addr2 = socket2.local_addr().unwrap();

        peer_addr1.set_ip(IpAddr::V4(Ipv4Addr::new(127, 0, 0, 1)));
        peer_addr2.set_ip(IpAddr::V4(Ipv4Addr::new(127, 0, 0, 1)));

<<<<<<< HEAD
        let mut link1 = Link::new(socket1, peer_addr2, 0, 1000).unwrap();
        let mut link2 = Link::new(socket2, peer_addr1, 1000, 0).unwrap();
=======
        let mut link1 = Link::new(socket1, peer_addr2, 0, 1000, Config::default());
        let mut link2 = Link::new(socket2, peer_addr1, 1000, 0, Config::default());
>>>>>>> 5064773a

        println!("{:?} {:?}", peer_addr1, peer_addr2);

        link1.start();
        link2.start();

        let mut data: Vec<Vec<u8>> = Vec::new();

        for i in 1..100 {
            data.push(format!("Hello {}", i).as_bytes().to_vec());
        }

        for x in &data {
            link1.send(x.clone()).unwrap();
        }

        let mut count = 0;
        let mut recv: Vec<Vec<u8>> = Vec::new();
        loop {
            if let Ok(recved_data) = link2.recv() {
                count += 1;
                recv.push(recved_data);
                if count >= data.len() {
                    break;
                }
            }
        }

        for i in 0..recv.len() {
            let a = String::from_utf8(recv[i].clone()).unwrap();
            let b = String::from_utf8(data[i].clone()).unwrap();
            println!("{} == {}", a, b);
            assert_eq!(recv[i], data[i]);
        }

        println!("Stopping");
    }

    #[test]
    #[ignore]
    pub fn handshake_test() {
        let socket1 = UdpSocket::bind(("0.0.0.0", 0)).unwrap();
        let socket2 = UdpSocket::bind(("0.0.0.0", 0)).unwrap();

        let peer_addr1 = SocketAddr::new(
            IpAddr::V4(Ipv4Addr::new(127, 0, 0, 1)),
            socket1.local_addr().unwrap().port(),
        );
        let peer_addr2 = SocketAddr::new(
            IpAddr::V4(Ipv4Addr::new(127, 0, 0, 1)),
            socket2.local_addr().unwrap().port(),
        );

        println!("{:?} {:?}", peer_addr1, peer_addr2);

        let len = 100;

        let send_thread = thread::spawn(move || {
            let link = handshake(
                socket1,
                peer_addr2,
                String::from("peer1"),
                String::from("peer2"),
                Config::default(),
            )
            .expect("Handshake failed");

            let mut data: Vec<Vec<u8>> = Vec::new();

            for i in 0..len {
                data.push(format!("Hello {}", i).as_bytes().to_vec());
            }

            for x in &data {
                link.send(x.clone()).unwrap();
            }

            link.wait().unwrap();
            println!("Stopping sender");

            data
        });

        let recv_thread = thread::spawn(move || {
            let link = handshake(
                socket2,
                peer_addr1,
                String::from("peer2"),
                String::from("peer1"),
                Config::default(),
            )
            .expect("Handshake failed");

            let mut count = 0;
            let mut recv: Vec<Vec<u8>> = Vec::new();
            loop {
                match link.recv() {
                    Ok(recved_data) => {
                        count += 1;
                        recv.push(recved_data);
                        if count >= len {
                            break;
                        }
                    }
                    Err(aether_error) => {
                        panic!("Error {}: {}", aether_error.code, aether_error.description)
                    }
                }
            }

            println!("Stopping receiver");
            recv
        });

        let data = send_thread.join().expect("Send thread panicked");
        let recv = recv_thread.join().expect("Receive thread panicked");

        for i in 0..recv.len() {
            let a = String::from_utf8(recv[i].clone()).unwrap();
            let b = String::from_utf8(data[i].clone()).unwrap();
            println!("{} == {}", a, b);
            assert_eq!(recv[i], data[i]);
        }

        println!("Stopping");
    }
}<|MERGE_RESOLUTION|>--- conflicted
+++ resolved
@@ -18,13 +18,8 @@
         peer_addr1.set_ip(IpAddr::V4(Ipv4Addr::new(127, 0, 0, 1)));
         peer_addr2.set_ip(IpAddr::V4(Ipv4Addr::new(127, 0, 0, 1)));
 
-<<<<<<< HEAD
-        let mut link1 = Link::new(socket1, peer_addr2, 0, 1000).unwrap();
-        let mut link2 = Link::new(socket2, peer_addr1, 1000, 0).unwrap();
-=======
         let mut link1 = Link::new(socket1, peer_addr2, 0, 1000, Config::default());
         let mut link2 = Link::new(socket2, peer_addr1, 1000, 0, Config::default());
->>>>>>> 5064773a
 
         println!("{:?} {:?}", peer_addr1, peer_addr2);
 
